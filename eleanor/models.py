import math
import os
from astropy.io import fits as pyfits
from lightkurve.utils import channel_to_module_output
import numpy as np
<<<<<<< HEAD
import torch
=======
import warnings
>>>>>>> 5f4b3b38
from abc import ABC

# Vaneska models of Ze Vinicius

class Model(ABC):
	"""
	Base PSF-fitting model.

	Attributes
	----------
	shape : tuple
		shape of the TPF. (row_shape, col_shape)
	col_ref, row_ref : int, int
		column and row coordinates of the bottom
		left corner of the TPF
	"""
<<<<<<< HEAD
	def __init__(self, shape, col_ref, row_ref, xc, yc, star_idx_to_fit, **kwargs):
=======
	def __init__(self, shape, col_ref, row_ref, xc, yc, nstars, bkg0, **kwargs):
>>>>>>> 5f4b3b38
		self.shape = shape
		self.col_ref = col_ref
		self.row_ref = row_ref
		self.xc = xc
		self.yc = yc
<<<<<<< HEAD
		self.star_idx_to_fit = star_idx_to_fit
		assert len(self.xc) == len(self.yc), "xc and yc must have length nstars"
		self.nstars = len(self.xc)
=======
		self.nstars = nstars
		self.bkg0 = bkg0
>>>>>>> 5f4b3b38
		self._init_grid()

	def __call__(self, *params):
		return self.evaluate(*params)

	def default_params(self, *args):
		pass

	def set_fixed_params(self, *args):
		pass

	def mean_model(self, *args):
		pass

	def evaluate(self, *args):
		pass

	def _init_grid(self):
		r, c = self.row_ref, self.col_ref
		s1, s2 = self.shape
		self.y, self.x = np.mgrid[r:r+s1-1:1j*s1, c:c+s2-1:1j*s2]

	def mean(self, flux, xshift, yshift, bkg, optpars):
		return np.sum([self.evaluate(flux[j], self.xc[j]+xshift, self.yc[j]+yshift, *optpars) for j in range(self.nstars)], axis=0) + bkg

	def get_default_par(self, d0):
		return np.concatenate((np.max(d0) * np.ones(self.nstars,), np.array([0, 0, self.bkg0], self.get_default_optpars())))

class Gaussian(Model):
<<<<<<< HEAD
	def default_params(self, data):
		# [flux, xshift, yshift, a, b, c, bkg]
		return [torch.tensor(x, dtype=torch.float64, requires_grad=True) for x in [np.max(data[0])] * self.nstars + [0, 0, 1, 0, 1, self.bkg0]]

	def set_fixed_params(self, xc, yc, nstars, bkg0):
		self.xc = xc
		self.yc = yc
		self.nstars = nstars
		self.bkg0 = bkg0

	def get_mean(self, params, set_mean=True):
		flux = params[:self.nstars]
		xshift, yshift, a, b, c, bkg = params[self.nstars:]
		self.mean = torch.stack(tuple(self.evaluate(flux[j], self.xc[j]+xshift, self.yc[j]+yshift, a, b, c) for j in range(self.nstars))).sum(dim=0) + bkg
		return self.mean
=======
	def __init__(self, **kwargs):
		super().__init__(**kwargs)
		self.bounds = np.vstack((
				np.tile([0, np.infty], (self.nstars, 1)),
				np.array([
					[-1.0, 1.0],
					[-1.0, 1.0],
					[0, np.infty],
					[0, np.infty],
					[-0.5, 0.5],
					[0, np.infty],
				])
			))

	def get_default_optpars(self):
		return np.array([1, 0, 1], dtype=np.float64)
>>>>>>> 5f4b3b38

	def evaluate(self, flux, xo, yo, a, b, c):
		"""
		Evaluate the Gaussian model
		Parameters
		----------
<<<<<<< HEAD
		flux : torch.tensor
		xo, yo : torch.tensor, torch.tensor
=======
		flux : np.ndarray, (nstars,)
		xo, yo : tf.Variable, tf.Variable
>>>>>>> 5f4b3b38
			Center coordinates of the Gaussian.
		a, b, c : scalar
			Parameters that control the rotation angle
			and the stretch along the major axis of the Gaussian,
			such that the matrix M = [a b ; b c] is positive-definite.
		References
		----------
		https://en.wikipedia.org/wiki/Gaussian_function#Two-dimensional_Gaussian_function
		"""
<<<<<<< HEAD
		dx = torch.tensor(self.x - xo.detach().numpy())
		dy = torch.tensor(self.y - yo.detach().numpy())
		psf = torch.exp(-(a * dx ** 2 + 2 * b * dx * dy + c * dy ** 2))
		psf_sum = torch.sum(psf)
		return flux * psf / psf_sum

class Moffat(Model):
	def default_params(self):
		return np.array([1, 0, 1, 1], dtype=np.float64) # a, b, c, beta

	def mean_model(self, flux, xc, yc, xshift, yshift, params, nstars):
		return np.sum([self.evaluate(flux[j], xc[j]+xshift, yc[j]+yshift, *params) for j in range(nstars)], axis=0)

	def evaluate(self, flux, xo, yo, a, b, c, beta):
		dx = torch.tensor(self.x - xo.detach().numpy())
		dy = torch.tensor(self.y - yo.detach().numpy())
		psf = np.divide(1., np.pow(1. + a * dx ** 2 + 2 * b * dx * dy + c * dy ** 2, beta))
		psf_sum = torch.sum(psf)
		return flux * psf / psf_sum
		
class Zernike(Model):
	'''
	Use the Zernike polynomials with weights given by 'weights'; the number of polynomials = the number of weights passed in.
	'''
	def __init__(self, shape, col_ref, row_ref, directory, num_params, star_coords, apply_prior=True):
		super().__init__(shape, col_ref, row_ref)
		self.cache = {}
		self.directory = directory
		self.star_coords = star_coords
		self.apply_prior = apply_prior
		self.precompute_zernike(num_params) # this can be changed later, so it's not a class parameter; 
		# it's just faster if you do this precomputation. If you change your mind you can call precompute_zernike again.

	def get_zernike_subpath(self, i):
		return os.path.join("psf_models", "zernike", "zmode_{0}_dims_{1}_{2}_center_{3}_{4}".replace(".", "p") + ".npy".format(
			i, self.x.shape[0], self.y.shape[1], *self.star_coords
		))

	def precompute_zernike(self, n_modes):
		'''
		Precompute the first 'n_modes' Zernike polynomials over the grid given by self.x/self.y,
		and saves them to directory + get_zernike_subpath(i).
		'''
		for i in range(n_modes):
			self.zernike(i)

	def zernike_radial(self, n, m, r):
		'''
		Radial component of the (n, m)th Zernike polynomial over radial coordinates r.
		Adapted from the 'hcipy' package, https://github.com/ehpor/hcipy/blob/master/hcipy/mode_basis/zernike.py. 
		TODO proper citation of hcipy if this ends up getting used
		'''
		m = abs(m)

		if ('rad', n, m) in self.cache:
			return self.cache[('rad', n, m)]

		if n == m:
			res = r**n
		elif (n - m) == 2:
			z1 = self.zernike_radial(n, n, r)
			z2 = self.zernike_radial(n - 2, n - 2, r)

			res = n * z1 - (n - 1) * z2
		else:
			p = n
			q = m + 4

			h3 = -4 * (q - 2) * (q - 3) / float((p + q - 2) * (p - q + 4))
			h2 = h3 * (p + q) * (p - q + 2) / float(4 * (q - 1)) + (q - 2)
			h1 = q * (q - 1) / 2.0 - q * h2 + h3 * (p + q + 2) * (p - q) / 8.0

			r2 = self.zernike_radial(2, 2, r)
			res = h1 * self.zernike_radial(p, q, r) + (h2 + h3 / r2) * self.zernike_radial(n, q - 2, r)

		if self.apply_prior:
			res *= np.exp(-(r - np.sqrt(self.star_coords[0] ** 2 + self.star_coords[1] ** 2) ** 2) / 100) # arbitrarily hardcoded just to see what'll happen
		self.cache[('rad', n, m)] = res
		return res

	def zernike_azimuthal(self, m, theta):
		if ('azim', m) in self.cache:
			return self.cache[('azim', m)]

		if m < 0:
			res = np.sqrt(2) * np.sin(-m * theta)
		elif m == 0:
			return 1
		else:
			res = np.sqrt(2) * np.cos(m * theta)

		self.cache[('azim', m)] = res
		return res

	def zernike(self, i):
		'''
		Evaluates the 'i'th Zernike polynomial over (self.x - xo, self.y - yo).
		Adapted from https://github.com/ehpor/hcipy/blob/master/hcipy/mode_basis/zernike.py. 
		'''
		subpath = self.get_zernike_subpath(i)
		store_path = os.path.join(self.directory, subpath)

		if os.path.exists(store_path):
			return np.load(store_path)
		n = int((np.sqrt(8 * i + 1) - 1) / 2)
		m = 2 * i - n * (n + 2)
		x = self.x - self.star_coords[0]
		y = self.y - self.star_coords[1]
		r, theta = np.hypot(x, y), np.arctan2(y, x)
		zern = np.sqrt(n + 1) * self.zernike_azimuthal(m, theta) * self.zernike_radial(n, m, r)
		if not os.path.exists(store_path):
			os.makedirs(os.path.dirname(store_path), exist_ok=True)
		
		np.save(store_path, zern)
		return zern

	def evaluate(self, flux, weights):
		'''
		Evaluates a weighted sum of Zernike polynomials.
		'''
		psf = np.zeros_like(self.x)
		for i, w in enumerate(weights):
			psf += self.zernike(i) * w
		
		psf_sum = torch.sum(psf)
		return flux * psf / psf_sum

class Lygos(Model):
	'''
	Model from https://github.com/tdaylan/lygos/blob/master/lygos/main.py
	TODO figure out citation if this ends up getting used
	'''
	def __init__(self, shape, col_ref, row_ref, **kwargs):
		super().__init__(shape, col_ref, row_ref, **kwargs)
		self.num_params = 13

	def evaluate(self, flux, xo, yo, coeffs):
		x = torch.tensor(self.x - xo.detach().numpy())
		y = torch.tensor(self.y - yo.detach().numpy())
		terms = np.array([x, y, x * y, x ** 2, y ** 2, x ** 2 * y, x * y ** 2, x ** 3, y ** 3])
		polysum = sum(terms * coeffs[:len(terms)])
		gauss = coeffs[9] * torch.exp(-coeffs[10] * x ** 2  - coeffs[11] * y ** 2)
		psf = polysum + gauss
		return flux * psf / torch.sum(psf)
=======
		dx = self.x - xo
		dy = self.y - yo
		psf = np.exp(-(a * dx ** 2 + 2 * b * dx * dy + c * dy ** 2))
		psf_sum = np.sum(psf)
		return flux * psf / psf_sum

class MultiGaussian(Model):
	"""
	
	"""
	def __init__(self, **kwargs):
		super().__init__(**kwargs)
		self.bounds = np.vstack((
				np.tile([0, np.infty], (self.nstars, 1)),
				np.array([
					[-1.0, 1.0],
					[-1.0, 1.0],
					[0, np.infty],
					[0, np.infty],
					[-0.5, 0.5],
					[0, np.infty],
				])
			))

	def get_default_optpars(self):
		return np.array([1, 0, 1], dtype=np.float64)

	def evaluate(self, flux, xo, yo, a, b, c):
		"""
		Evaluate the Gaussian model
		Parameters
		----------
		flux : np.ndarray, (nstars,)
		xo, yo : tf.Variable, tf.Variable
			Center coordinates of the Gaussian.
		a, b, c : tf.Variable, tf.Variable
			Parameters that control the rotation angle
			and the stretch along the major axis of the Gaussian,
			such that the matrix M = [a b ; b c] is positive-definite.
		References
		----------
		https://en.wikipedia.org/wiki/Gaussian_function#Two-dimensional_Gaussian_function
		"""
		dx = self.x - xo
		dy = self.y - yo
		psf = np.exp(-(a * dx ** 2 + 2 * b * dx * dy + c * dy ** 2))
		psf_sum = np.sum(psf)
		return flux * psf / psf_sum

	
class Moffat(Model):
	def __init__(self, **kwargs):
		super().__init__(**kwargs)
		self.bounds = np.vstack((
				np.tile([0, np.infty], (self.nstars, 1)),
				np.array([
					[-2.0, 2.0],
					[-2.0, 2.0],
					[0, np.infty],
					[0., 3.0],
					[-0.5, 0.5],
					[0., 3.0],
				])
			))

	def get_default_optpars(self):
		return np.array([1, 0, 1, 1], dtype=np.float64)

	def evaluate(self, flux, xo, yo, a, b, c, beta):
		dx = self.x - xo
		dy = self.y - yo
		psf = np.divide(1., np.pow(1. + a * dx ** 2 + 2 * b * dx * dy + c * dy ** 2, beta))
		psf_sum = np.sum(psf)
		return flux * psf / psf_sum
>>>>>>> 5f4b3b38
		<|MERGE_RESOLUTION|>--- conflicted
+++ resolved
@@ -3,11 +3,8 @@
 from astropy.io import fits as pyfits
 from lightkurve.utils import channel_to_module_output
 import numpy as np
-<<<<<<< HEAD
 import torch
-=======
 import warnings
->>>>>>> 5f4b3b38
 from abc import ABC
 
 # Vaneska models of Ze Vinicius
@@ -24,24 +21,14 @@
 		column and row coordinates of the bottom
 		left corner of the TPF
 	"""
-<<<<<<< HEAD
-	def __init__(self, shape, col_ref, row_ref, xc, yc, star_idx_to_fit, **kwargs):
-=======
 	def __init__(self, shape, col_ref, row_ref, xc, yc, nstars, bkg0, **kwargs):
->>>>>>> 5f4b3b38
 		self.shape = shape
 		self.col_ref = col_ref
 		self.row_ref = row_ref
 		self.xc = xc
 		self.yc = yc
-<<<<<<< HEAD
-		self.star_idx_to_fit = star_idx_to_fit
-		assert len(self.xc) == len(self.yc), "xc and yc must have length nstars"
-		self.nstars = len(self.xc)
-=======
 		self.nstars = nstars
 		self.bkg0 = bkg0
->>>>>>> 5f4b3b38
 		self._init_grid()
 
 	def __call__(self, *params):
@@ -71,23 +58,6 @@
 		return np.concatenate((np.max(d0) * np.ones(self.nstars,), np.array([0, 0, self.bkg0], self.get_default_optpars())))
 
 class Gaussian(Model):
-<<<<<<< HEAD
-	def default_params(self, data):
-		# [flux, xshift, yshift, a, b, c, bkg]
-		return [torch.tensor(x, dtype=torch.float64, requires_grad=True) for x in [np.max(data[0])] * self.nstars + [0, 0, 1, 0, 1, self.bkg0]]
-
-	def set_fixed_params(self, xc, yc, nstars, bkg0):
-		self.xc = xc
-		self.yc = yc
-		self.nstars = nstars
-		self.bkg0 = bkg0
-
-	def get_mean(self, params, set_mean=True):
-		flux = params[:self.nstars]
-		xshift, yshift, a, b, c, bkg = params[self.nstars:]
-		self.mean = torch.stack(tuple(self.evaluate(flux[j], self.xc[j]+xshift, self.yc[j]+yshift, a, b, c) for j in range(self.nstars))).sum(dim=0) + bkg
-		return self.mean
-=======
 	def __init__(self, **kwargs):
 		super().__init__(**kwargs)
 		self.bounds = np.vstack((
@@ -104,20 +74,14 @@
 
 	def get_default_optpars(self):
 		return np.array([1, 0, 1], dtype=np.float64)
->>>>>>> 5f4b3b38
 
 	def evaluate(self, flux, xo, yo, a, b, c):
 		"""
 		Evaluate the Gaussian model
 		Parameters
 		----------
-<<<<<<< HEAD
-		flux : torch.tensor
-		xo, yo : torch.tensor, torch.tensor
-=======
 		flux : np.ndarray, (nstars,)
-		xo, yo : tf.Variable, tf.Variable
->>>>>>> 5f4b3b38
+		xo, yo : scalar
 			Center coordinates of the Gaussian.
 		a, b, c : scalar
 			Parameters that control the rotation angle
@@ -127,7 +91,12 @@
 		----------
 		https://en.wikipedia.org/wiki/Gaussian_function#Two-dimensional_Gaussian_function
 		"""
-<<<<<<< HEAD
+		dx = self.x - xo
+		dy = self.y - yo
+		psf = np.exp(-(a * dx ** 2 + 2 * b * dx * dy + c * dy ** 2))
+		psf_sum = np.sum(psf)
+		return flux * psf / psf_sum
+
 		dx = torch.tensor(self.x - xo.detach().numpy())
 		dy = torch.tensor(self.y - yo.detach().numpy())
 		psf = torch.exp(-(a * dx ** 2 + 2 * b * dx * dy + c * dy ** 2))
@@ -272,12 +241,6 @@
 		gauss = coeffs[9] * torch.exp(-coeffs[10] * x ** 2  - coeffs[11] * y ** 2)
 		psf = polysum + gauss
 		return flux * psf / torch.sum(psf)
-=======
-		dx = self.x - xo
-		dy = self.y - yo
-		psf = np.exp(-(a * dx ** 2 + 2 * b * dx * dy + c * dy ** 2))
-		psf_sum = np.sum(psf)
-		return flux * psf / psf_sum
 
 class MultiGaussian(Model):
 	"""
@@ -347,5 +310,4 @@
 		psf = np.divide(1., np.pow(1. + a * dx ** 2 + 2 * b * dx * dy + c * dy ** 2, beta))
 		psf_sum = np.sum(psf)
 		return flux * psf / psf_sum
->>>>>>> 5f4b3b38
 		