<<<<<<< HEAD
maxsector = 31
=======
maxsector = 31
>>>>>>> 847f3e14
<|MERGE_RESOLUTION|>--- conflicted
+++ resolved
@@ -1,5 +1 @@
-<<<<<<< HEAD
-maxsector = 31
-=======
-maxsector = 31
->>>>>>> 847f3e14
+maxsector = 31