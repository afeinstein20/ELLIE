import sys
import numpy as np
from astropy.io import fits, ascii
from astropy.table import Table
import fitsio
import os
import glob
import tqdm


def postcard_names(loc):
    return list(glob.glob(os.path.join(loc, "*/*.fits")))


def get_headers(cards):
    for i in tqdm.tqdm(range(len(cards)), total=len(cards)):
        hdr = fitsio.read_header(cards[i], 1)

        # Initiate table using first postcard
        if i == 0:
            names, counts = [], []
            hdrKeys = list(hdr.keys())
            dtype = []
            for k in range(len(hdrKeys)):
                if hdrKeys[k] not in names:
                    names.append(hdrKeys[k])
                    counts.append(k)
            names.append('POSTNAME')

            counts = np.array(counts)

            row = [hdr[k] for k in hdrKeys]
            row.append(os.path.split(cards[i])[-1])
            row = np.array(row)

            for r in range(len(row[counts])+1):
                dtype.append('S60')
            t = Table(names=names, dtype=dtype)

        row = np.array([hdr[k] for k in hdrKeys])
        row = row[counts]
<<<<<<< HEAD
        row = np.append(row, os.path.split(cards[i]))
=======

        row = np.append(row, cards[i].split('/')[-1])
>>>>>>> ee9d84a3
        t.add_row(row)
    return t


if len(sys.argv) > 1:
    dirname = sys.argv[1]
else:
    dirname = "."

postcards = postcard_names(dirname)
table = get_headers(postcards)

ascii.write(table, os.path.join(dirname, 'postcard.guide'), overwrite=True)<|MERGE_RESOLUTION|>--- conflicted
+++ resolved
@@ -39,12 +39,7 @@
 
         row = np.array([hdr[k] for k in hdrKeys])
         row = row[counts]
-<<<<<<< HEAD
-        row = np.append(row, os.path.split(cards[i]))
-=======
-
-        row = np.append(row, cards[i].split('/')[-1])
->>>>>>> ee9d84a3
+        row = np.append(row, os.path.split(cards[i])[-1])
         t.add_row(row)
     return t
 
